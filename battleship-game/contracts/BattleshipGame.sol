// SPDX-License-Identifier: MIT
pragma solidity ^0.8.18;

contract BattleshipGame {
    uint8 constant gridSize = 100;
    uint8 constant totalShips = 249;
    uint8 constant shipLength = 3;
<<<<<<< HEAD
    address public owner;
    mapping(address => bool) public admins;
=======
>>>>>>> 9ec0c444

    struct Position {
        uint8 x;
        uint8 y;
    }

    struct Ship {
        Position start;
        bool[shipLength] hits;
    }

<<<<<<< HEAD
    Ship[totalShips] private ships;
    mapping(uint16 => uint8) private positionToShipIndex;
    mapping(uint16 => bool) private hits;
    mapping(uint16 => bool) private misses;
    Position[] private allHits;
    Position[] private allMisses;
=======
    Ship[totalShips] public ships;
    mapping(uint16 => uint8) private positionToShipIndex;
    mapping(uint16 => bool) public hits;
>>>>>>> 9ec0c444
    uint256 private seed;
    uint256 private nonce = 0;
    uint256 public prizePool;
    bool[totalShips] public graveyard;
    uint8 public sunkShipsCount;
    bool public gameOver;

<<<<<<< HEAD
    /// @notice Initializes the contract by setting the initial seed and generating ship positions.
    constructor() {
        seed = uint256(keccak256(abi.encodePacked(block.difficulty)));
        owner = msg.sender;
        admins[owner] = true;
        generatePositions();
    }

    modifier onlyAdmin() {
        require(admins[msg.sender], "Caller is not an admin");
        _;
    }

    modifier onlyOwner() {
        require(msg.sender == owner, "Caller is not the owner");
        _;
    }

    /// @notice Emitted when a guess is made.
    /// @param user The address of the user making the guess.
    /// @param guessedCoords The coordinates submitted by the user.
    /// @param success True if the guess hit a ship, false otherwise.
    //TODO: Add comments
    event HitFeedback(address indexed user, uint8[2] guessedCoords, bool success, Position[] allHits, Position[] allMisses, bool[totalShips] graveyard, uint256 prizePool);

    /// @notice Adds a new admin address. Only the owner can add new admins.
    /// @param newAdmin The address of the new admin.
    function addAdmin(address newAdmin) public onlyOwner {
        admins[newAdmin] = true;
    }

    /// @notice Generates unique positions for ships on the grid.
=======
    Position[] public hitPositions;

    mapping(address => uint16) private playerHits;
    mapping(address => uint16) private playerSinks;
    address private lastSunkShipPlayer;
    uint256 private totalHits;

    event GameOver(address winner, uint256 prizePool);


    constructor() {
        seed = uint256(keccak256(abi.encodePacked(block.difficulty)));
        generatePositions();
    }

>>>>>>> 9ec0c444
    function generatePositions() private {
        uint8 index = 0;
        while (index < totalShips) {
            uint256 hash = uint256(keccak256(abi.encodePacked(seed, nonce)));
            for (uint8 i = 0; i < 36 && index < totalShips; i++) {
                uint8 x = uint8(hash & 0x7F) % gridSize;
                uint8 y = uint8((hash >> 7) & 0x7F) % gridSize;

                if (isPositionUniqueAndFits(x, y)) {
                    ships[index].start = Position(x, y);
                    for (uint8 j = 0; j < shipLength; j++) {
                        uint16 positionKey = packCoordinates(x + j, y);
                        positionToShipIndex[positionKey] = index;
                    }
                    index++;
                }
                hash >>= 14;
            }
            nonce++;
<<<<<<< HEAD
        }
    }

    /// @notice Checks if the ship position is unique and fits within the grid.
    /// @param x The x-coordinate of the ship's start position.
    /// @param y The y-coordinate of the ship's start position.
    /// @return bool indicating whether the position is unique and fits within the grid.
    function isPositionUniqueAndFits(uint8 x, uint8 y) private view returns (bool) {
        if (x + shipLength > gridSize) return false;
        for (uint8 j = 0; j < shipLength; j++) {
            uint16 positionKey = packCoordinates(x + j, y);
            if (positionToShipIndex[positionKey] != 0) {
                return false;
            }
        }
        return true;
    }

    /// @notice Packs x and y coordinates into a single uint16 value.
    /// @param x The x-coordinate.
    /// @param y The y-coordinate.
    /// @return uint16 representing the packed coordinates.
    function packCoordinates(uint8 x, uint8 y) private pure returns (uint16) {
        return uint16(x) << 8 | uint16(y);
    }

    /// @notice Gets the position of a specific ship by its index.
    /// @param shipIndex The index of the ship.
    /// @return Position of the ship.
    function getShipPosition(uint8 shipIndex) public view onlyAdmin returns (Position memory) {
        require(shipIndex < totalShips, "Ship index out of bounds");
        return ships[shipIndex].start;
    }

    /// @notice Gets positions of all ships.
    /// @return Array of all ships.
    function getAllShipPositions() public view onlyAdmin returns (Ship[totalShips] memory) {
        return ships;
    }

    /// @notice Gets the index of the ship at a specific grid position.
    /// @param x The x-coordinate of the position.
    /// @param y The y-coordinate of the position.
    /// @return The index of the ship at the specified position.
    function getShipAtPosition(uint8 x, uint8 y) public view onlyAdmin returns (uint8) {
        uint16 positionKey = packCoordinates(x, y);
        uint8 shipIndex = positionToShipIndex[positionKey];
        require(shipIndex != 0, "No ship at given position");
        return shipIndex;
    }

    /// @notice Hits a position on the grid and checks if a ship is hit.
    /// @param x The x-coordinate of the position to hit.
    /// @param y The y-coordinate of the position to hit.
    function hit(uint8 x, uint8 y) public payable {
        require(!gameOver, "Game is over, no more hits accepted");
        require(msg.value == 0.0443 ether, "Incorrect fee amount");
        uint16 positionKey = packCoordinates(x, y);
        require(!hits[positionKey], "Cell already hit");
        require(!misses[positionKey], "Cell already hit");

        prizePool += msg.value;
        bool success;

        uint8 shipIndex = positionToShipIndex[positionKey];
        if (shipIndex != 0) {
            success = true;
            Ship storage ship = ships[shipIndex];
            uint8 hitIndex = x - ship.start.x;
            ship.hits[hitIndex] = true;
            hits[positionKey] = true;
            allHits.push(Position(x, y));
=======
        }
    }

    function isPositionUniqueAndFits(uint8 x, uint8 y) private view returns (bool) {
        if (x + shipLength > gridSize) return false;
        for (uint8 j = 0; j < shipLength; j++) {
            uint16 positionKey = packCoordinates(x + j, y);
            if (positionToShipIndex[positionKey] != 0) {
                return false;
            }
        }
        return true;
    }

    function packCoordinates(uint8 x, uint8 y) private pure returns (uint16) {
        return (uint16(x) << 8) | uint16(y);
    }

    function getShipPosition(uint8 shipIndex) public view returns (Position memory) {
        require(shipIndex < totalShips, 'Ship index out of bounds');
        return ships[shipIndex].start;
    }

    function getAllShipPositions() public view returns (Ship[totalShips] memory) {
        return ships;
    }

    function getShipAtPosition(uint8 x, uint8 y) public view returns (uint8) {
        uint16 positionKey = packCoordinates(x, y);
        uint8 shipIndex = positionToShipIndex[positionKey];
        require(shipIndex != 0, 'No ship at given position');
        return shipIndex;
    }

    function hit(uint8 x, uint8 y) public payable {
        require(!gameOver, 'Game is over, no more hits accepted');
        require(msg.value == 0.0443 ether, 'Incorrect fee amount');
        uint16 positionKey = packCoordinates(x, y);
        require(!hits[positionKey], 'Cell already hit');

        prizePool += msg.value;
        hits[positionKey] = true;
        hitPositions.push(Position(x, y));
        totalHits++;
        playerHits[msg.sender]++;

        uint8 shipIndex = positionToShipIndex[positionKey];
        if (shipIndex != 0) {
            Ship storage ship = ships[shipIndex];
            uint8 hitIndex = x - ship.start.x;
            ship.hits[hitIndex] = true;

>>>>>>> 9ec0c444
            bool allHit = true;
            for (uint8 i = 0; i < shipLength; i++) {
                if (!ship.hits[i]) {
                    allHit = false;
                    break;
                }
            }
            if (allHit) {
                graveyard[shipIndex] = true;
                sunkShipsCount++;
<<<<<<< HEAD
                if (sunkShipsCount == totalShips) {
                    gameOver = true;
                }
            }
        }
        else {
            success = false;
            misses[positionKey] = true;
            allMisses.push(Position(x, y));
        }

        emit HitFeedback(msg.sender, [x, y], success, allHits, allMisses, graveyard, prizePool);
    }


    /// @notice Checks if a specific position on the grid is hit.
    /// @param x The x-coordinate of the position.
    /// @param y The y-coordinate of the position.
    /// @return bool indicating whether the position is hit.
=======
                playerSinks[msg.sender]++;

                if (sunkShipsCount == totalShips) {
                    gameOver = true;
                    lastSunkShipPlayer = msg.sender;
                    emit GameOver(lastSunkShipPlayer, prizePool);
                }
            }
        }
    }

>>>>>>> 9ec0c444
    function isHit(uint8 x, uint8 y) public view returns (bool) {
        uint16 positionKey = packCoordinates(x, y);
        return hits[positionKey];
    }

<<<<<<< HEAD
    /// @notice Checks if a specific ship is sunk.
    /// @param shipIndex The index of the ship.
    /// @return bool indicating whether the ship is sunk.
    function isSunk(uint8 shipIndex) public view returns (bool) {
        require(shipIndex < totalShips, "Ship index out of bounds");
        return graveyard[shipIndex];
    }

    /// @notice Gets the hit status of each part of a specific ship.
    /// @param shipIndex The index of the ship.
    /// @return Array indicating which parts of the ship are hit.
    function getHitsOnShip(uint8 shipIndex) public view onlyAdmin returns (bool[shipLength] memory) {
        require(shipIndex < totalShips, "Ship index out of bounds");
        return ships[shipIndex].hits;
    }

    /// @notice Gets the status of all ships in the graveyard.
    /// @return Array indicating which ships are sunk.
    function getGraveyard() public view onlyAdmin returns (bool[totalShips] memory) {
        return graveyard;
    }

    /// @notice Gets all hit positions so far.
    /// @return Array of positions that have been hit.
    function getAllHits() public view onlyAdmin returns (Position[] memory) {
        return allHits;
    }


    /// @notice Gets all miss positions so far.
    /// @return Array of positions that have been missed.
    function getAllMisses() public view onlyAdmin returns (Position[] memory) {
        return allMisses;
=======
    function isSunk(uint8 shipIndex) public view returns (bool) {
        require(shipIndex < totalShips, 'Ship index out of bounds');
        return graveyard[shipIndex];
    }

    function getHitsOnShip(uint8 shipIndex) public view returns (bool[shipLength] memory) {
        require(shipIndex < totalShips, 'Ship index out of bounds');
        return ships[shipIndex].hits;
    }

    function getGraveyard() public view returns (bool[totalShips] memory) {
        return graveyard;
    }

  /// @notice Gets all hit positions on the grid.
  /// @return An array of Position structs representing the hit positions.
    function getAllHits() public view returns (Position[] memory) {
        return hitPositions;
    }

    function getPersonalStats() public view returns (uint16 personalHits, uint16 personalSinks) {
    personalHits = playerHits[msg.sender];
    personalSinks = playerSinks[msg.sender];
    return (personalHits, personalSinks);
  }

    function claimReward() public {
        require(gameOver, 'Game is not over yet');
        uint256 reward;

        uint256 hitReward = (prizePool * 30) / 100;
        reward += (hitReward * playerHits[msg.sender]) / totalHits;

        uint256 sinkReward = (prizePool * 65) / 100;
        reward += (sinkReward * playerSinks[msg.sender]) / sunkShipsCount;

        if (msg.sender == lastSunkShipPlayer) {
            uint256 finalShipReward = (prizePool * 5) / 100;
            reward += finalShipReward;
        }

        playerHits[msg.sender] = 0;
        playerSinks[msg.sender] = 0;

        payable(msg.sender).transfer(reward);
>>>>>>> 9ec0c444
    }
}<|MERGE_RESOLUTION|>--- conflicted
+++ resolved
@@ -5,11 +5,6 @@
     uint8 constant gridSize = 100;
     uint8 constant totalShips = 249;
     uint8 constant shipLength = 3;
-<<<<<<< HEAD
-    address public owner;
-    mapping(address => bool) public admins;
-=======
->>>>>>> 9ec0c444
 
     struct Position {
         uint8 x;
@@ -21,42 +16,30 @@
         bool[shipLength] hits;
     }
 
-<<<<<<< HEAD
-    Ship[totalShips] private ships;
-    mapping(uint16 => uint8) private positionToShipIndex;
-    mapping(uint16 => bool) private hits;
-    mapping(uint16 => bool) private misses;
-    Position[] private allHits;
-    Position[] private allMisses;
-=======
     Ship[totalShips] public ships;
     mapping(uint16 => uint8) private positionToShipIndex;
     mapping(uint16 => bool) public hits;
->>>>>>> 9ec0c444
+    mapping(uint16 => bool) private misses;
     uint256 private seed;
     uint256 private nonce = 0;
     uint256 public prizePool;
     bool[totalShips] public graveyard;
     uint8 public sunkShipsCount;
     bool public gameOver;
-
-<<<<<<< HEAD
-    /// @notice Initializes the contract by setting the initial seed and generating ship positions.
+    Position[] private allHits;
+    Position[] private allMisses;
+
+    mapping(address => uint16) private playerHits;
+    mapping(address => uint16) private playerSinks;
+    address private lastSunkShipPlayer;
+    uint256 private totalHits;
+
+    event GameOver(address winner, uint256 prizePool);
+
+
     constructor() {
         seed = uint256(keccak256(abi.encodePacked(block.difficulty)));
-        owner = msg.sender;
-        admins[owner] = true;
         generatePositions();
-    }
-
-    modifier onlyAdmin() {
-        require(admins[msg.sender], "Caller is not an admin");
-        _;
-    }
-
-    modifier onlyOwner() {
-        require(msg.sender == owner, "Caller is not the owner");
-        _;
     }
 
     /// @notice Emitted when a guess is made.
@@ -66,30 +49,8 @@
     //TODO: Add comments
     event HitFeedback(address indexed user, uint8[2] guessedCoords, bool success, Position[] allHits, Position[] allMisses, bool[totalShips] graveyard, uint256 prizePool);
 
-    /// @notice Adds a new admin address. Only the owner can add new admins.
-    /// @param newAdmin The address of the new admin.
-    function addAdmin(address newAdmin) public onlyOwner {
-        admins[newAdmin] = true;
-    }
 
     /// @notice Generates unique positions for ships on the grid.
-=======
-    Position[] public hitPositions;
-
-    mapping(address => uint16) private playerHits;
-    mapping(address => uint16) private playerSinks;
-    address private lastSunkShipPlayer;
-    uint256 private totalHits;
-
-    event GameOver(address winner, uint256 prizePool);
-
-
-    constructor() {
-        seed = uint256(keccak256(abi.encodePacked(block.difficulty)));
-        generatePositions();
-    }
-
->>>>>>> 9ec0c444
     function generatePositions() private {
         uint8 index = 0;
         while (index < totalShips) {
@@ -109,7 +70,6 @@
                 hash >>= 14;
             }
             nonce++;
-<<<<<<< HEAD
         }
     }
 
@@ -133,20 +93,20 @@
     /// @param y The y-coordinate.
     /// @return uint16 representing the packed coordinates.
     function packCoordinates(uint8 x, uint8 y) private pure returns (uint16) {
-        return uint16(x) << 8 | uint16(y);
+        return (uint16(x) << 8) | uint16(y);
     }
 
     /// @notice Gets the position of a specific ship by its index.
     /// @param shipIndex The index of the ship.
     /// @return Position of the ship.
-    function getShipPosition(uint8 shipIndex) public view onlyAdmin returns (Position memory) {
-        require(shipIndex < totalShips, "Ship index out of bounds");
+    function getShipPosition(uint8 shipIndex) public view returns (Position memory) {
+        require(shipIndex < totalShips, 'Ship index out of bounds');
         return ships[shipIndex].start;
     }
 
     /// @notice Gets positions of all ships.
     /// @return Array of all ships.
-    function getAllShipPositions() public view onlyAdmin returns (Ship[totalShips] memory) {
+    function getAllShipPositions() public view returns (Ship[totalShips] memory) {
         return ships;
     }
 
@@ -154,10 +114,10 @@
     /// @param x The x-coordinate of the position.
     /// @param y The y-coordinate of the position.
     /// @return The index of the ship at the specified position.
-    function getShipAtPosition(uint8 x, uint8 y) public view onlyAdmin returns (uint8) {
+    function getShipAtPosition(uint8 x, uint8 y) public view returns (uint8) {
         uint16 positionKey = packCoordinates(x, y);
         uint8 shipIndex = positionToShipIndex[positionKey];
-        require(shipIndex != 0, "No ship at given position");
+        require(shipIndex != 0, 'No ship at given position');
         return shipIndex;
     }
 
@@ -165,14 +125,17 @@
     /// @param x The x-coordinate of the position to hit.
     /// @param y The y-coordinate of the position to hit.
     function hit(uint8 x, uint8 y) public payable {
-        require(!gameOver, "Game is over, no more hits accepted");
-        require(msg.value == 0.0443 ether, "Incorrect fee amount");
+        require(!gameOver, 'Game is over, no more hits accepted');
+        require(msg.value == 0.0443 ether, 'Incorrect fee amount');
         uint16 positionKey = packCoordinates(x, y);
-        require(!hits[positionKey], "Cell already hit");
-        require(!misses[positionKey], "Cell already hit");
+        require(!hits[positionKey], 'Cell already hit');
+
+        bool success;
 
         prizePool += msg.value;
-        bool success;
+        hits[positionKey] = true;
+        totalHits++;
+        playerHits[msg.sender]++;
 
         uint8 shipIndex = positionToShipIndex[positionKey];
         if (shipIndex != 0) {
@@ -180,62 +143,8 @@
             Ship storage ship = ships[shipIndex];
             uint8 hitIndex = x - ship.start.x;
             ship.hits[hitIndex] = true;
-            hits[positionKey] = true;
             allHits.push(Position(x, y));
-=======
-        }
-    }
-
-    function isPositionUniqueAndFits(uint8 x, uint8 y) private view returns (bool) {
-        if (x + shipLength > gridSize) return false;
-        for (uint8 j = 0; j < shipLength; j++) {
-            uint16 positionKey = packCoordinates(x + j, y);
-            if (positionToShipIndex[positionKey] != 0) {
-                return false;
-            }
-        }
-        return true;
-    }
-
-    function packCoordinates(uint8 x, uint8 y) private pure returns (uint16) {
-        return (uint16(x) << 8) | uint16(y);
-    }
-
-    function getShipPosition(uint8 shipIndex) public view returns (Position memory) {
-        require(shipIndex < totalShips, 'Ship index out of bounds');
-        return ships[shipIndex].start;
-    }
-
-    function getAllShipPositions() public view returns (Ship[totalShips] memory) {
-        return ships;
-    }
-
-    function getShipAtPosition(uint8 x, uint8 y) public view returns (uint8) {
-        uint16 positionKey = packCoordinates(x, y);
-        uint8 shipIndex = positionToShipIndex[positionKey];
-        require(shipIndex != 0, 'No ship at given position');
-        return shipIndex;
-    }
-
-    function hit(uint8 x, uint8 y) public payable {
-        require(!gameOver, 'Game is over, no more hits accepted');
-        require(msg.value == 0.0443 ether, 'Incorrect fee amount');
-        uint16 positionKey = packCoordinates(x, y);
-        require(!hits[positionKey], 'Cell already hit');
-
-        prizePool += msg.value;
-        hits[positionKey] = true;
-        hitPositions.push(Position(x, y));
-        totalHits++;
-        playerHits[msg.sender]++;
-
-        uint8 shipIndex = positionToShipIndex[positionKey];
-        if (shipIndex != 0) {
-            Ship storage ship = ships[shipIndex];
-            uint8 hitIndex = x - ship.start.x;
-            ship.hits[hitIndex] = true;
-
->>>>>>> 9ec0c444
+
             bool allHit = true;
             for (uint8 i = 0; i < shipLength; i++) {
                 if (!ship.hits[i]) {
@@ -246,27 +155,6 @@
             if (allHit) {
                 graveyard[shipIndex] = true;
                 sunkShipsCount++;
-<<<<<<< HEAD
-                if (sunkShipsCount == totalShips) {
-                    gameOver = true;
-                }
-            }
-        }
-        else {
-            success = false;
-            misses[positionKey] = true;
-            allMisses.push(Position(x, y));
-        }
-
-        emit HitFeedback(msg.sender, [x, y], success, allHits, allMisses, graveyard, prizePool);
-    }
-
-
-    /// @notice Checks if a specific position on the grid is hit.
-    /// @param x The x-coordinate of the position.
-    /// @param y The y-coordinate of the position.
-    /// @return bool indicating whether the position is hit.
-=======
                 playerSinks[msg.sender]++;
 
                 if (sunkShipsCount == totalShips) {
@@ -276,67 +164,56 @@
                 }
             }
         }
-    }
-
->>>>>>> 9ec0c444
+        else {
+            success = false;
+            misses[positionKey] = true;
+            allMisses.push(Position(x, y));
+        }
+
+        emit HitFeedback(msg.sender, [x, y], success, allHits, allMisses, graveyard, prizePool);
+    }
+
+    /// @notice Checks if a specific position on the grid is hit.
+    /// @param x The x-coordinate of the position.
+    /// @param y The y-coordinate of the position.
+    /// @return bool indicating whether the position is hit.
     function isHit(uint8 x, uint8 y) public view returns (bool) {
         uint16 positionKey = packCoordinates(x, y);
         return hits[positionKey];
     }
 
-<<<<<<< HEAD
     /// @notice Checks if a specific ship is sunk.
     /// @param shipIndex The index of the ship.
     /// @return bool indicating whether the ship is sunk.
     function isSunk(uint8 shipIndex) public view returns (bool) {
-        require(shipIndex < totalShips, "Ship index out of bounds");
+        require(shipIndex < totalShips, 'Ship index out of bounds');
         return graveyard[shipIndex];
     }
 
     /// @notice Gets the hit status of each part of a specific ship.
     /// @param shipIndex The index of the ship.
     /// @return Array indicating which parts of the ship are hit.
-    function getHitsOnShip(uint8 shipIndex) public view onlyAdmin returns (bool[shipLength] memory) {
-        require(shipIndex < totalShips, "Ship index out of bounds");
-        return ships[shipIndex].hits;
-    }
-
-    /// @notice Gets the status of all ships in the graveyard.
-    /// @return Array indicating which ships are sunk.
-    function getGraveyard() public view onlyAdmin returns (bool[totalShips] memory) {
-        return graveyard;
-    }
-
-    /// @notice Gets all hit positions so far.
-    /// @return Array of positions that have been hit.
-    function getAllHits() public view onlyAdmin returns (Position[] memory) {
-        return allHits;
-    }
-
-
-    /// @notice Gets all miss positions so far.
-    /// @return Array of positions that have been missed.
-    function getAllMisses() public view onlyAdmin returns (Position[] memory) {
-        return allMisses;
-=======
-    function isSunk(uint8 shipIndex) public view returns (bool) {
-        require(shipIndex < totalShips, 'Ship index out of bounds');
-        return graveyard[shipIndex];
-    }
-
     function getHitsOnShip(uint8 shipIndex) public view returns (bool[shipLength] memory) {
         require(shipIndex < totalShips, 'Ship index out of bounds');
         return ships[shipIndex].hits;
     }
 
+    /// @notice Gets the status of all ships in the graveyard.
+    /// @return Array indicating which ships are sunk.
     function getGraveyard() public view returns (bool[totalShips] memory) {
         return graveyard;
     }
 
-  /// @notice Gets all hit positions on the grid.
-  /// @return An array of Position structs representing the hit positions.
+    /// @notice Gets all hit positions on the grid.
+    /// @return An array of Position structs representing the hit positions.
     function getAllHits() public view returns (Position[] memory) {
-        return hitPositions;
+        return allHits;
+    }
+
+    /// @notice Gets all miss positions so far.
+    /// @return Array of positions that have been missed.
+    function getAllMisses() public view returns (Position[] memory) {
+        return allMisses;
     }
 
     function getPersonalStats() public view returns (uint16 personalHits, uint16 personalSinks) {
@@ -364,6 +241,5 @@
         playerSinks[msg.sender] = 0;
 
         payable(msg.sender).transfer(reward);
->>>>>>> 9ec0c444
     }
 }