<template>
<<<<<<< HEAD
  <button
    class="bg-neutral-200 py-[5px] px-4 text-[14px] font-semibold rounded-md border-2 border-neutral-300"
    @click="connectMetamask"
  >
=======
  <el-button @click="connectMetamask" size="large">
>>>>>>> 4aa910fb
    <img src="@/assets/icons/icon_metamask.png" alt="Connect with wallet" class="metamask-icon" />
    Connect Wallet
  </button>
</template>

<script>
import detectEthereumProvider from '@metamask/detect-provider'
import { useWalletStore } from '@/stores/walletStore'
import { useMessageStore } from '@/stores/messageStore'
import { ref } from 'vue'
import Web3listener from '@/lib/web3listener'
<<<<<<< HEAD
=======
import { trackEvent } from '../lib/utils'
>>>>>>> 4aa910fb

export default {
  name: 'MetaMaskConnectButton',
  setup() {
    const walletStore = useWalletStore()
    const messageStore = useMessageStore()
    const buttonText = ref('Connect with MetaMask')

    async function connectMetamask() {
      const provider = await detectEthereumProvider()

      if (provider) {
        const chainId = await provider.request({ method: 'eth_chainId' })
        if (chainId !== '0x1bb') {
          messageStore.addMessage(
<<<<<<< HEAD
            'Not connected to obscuro chain ! Connect at <a href="https://testnet.obscu.ro/" target="_blank" rel="noopener noreferrer">https://testnet.obscu.ro/</a> '
=======
            'Not connected to Ten ! Connect at <a href="https://testnet.ten.xyz/" target="_blank" rel="noopener noreferrer">https://testnet.ten.xyz/</a> '
>>>>>>> 4aa910fb
          )
          return
        }

        // Request account access if needed
        const accounts = await provider.request({ method: 'eth_requestAccounts' })

        // Set provider and address in the store
        walletStore.setProvider(provider)
        walletStore.setAddress(accounts[0])
<<<<<<< HEAD
=======

        trackEvent('connect_wallet', {
          value: accounts[0]
        })
>>>>>>> 4aa910fb

        messageStore.addMessage('Connected to wallet ! Account: ' + accounts[0])
        buttonText.value = 'Connected!'

        new Web3listener(walletStore.signer, '0xe03D05a56d35D7c87Ea0578A27C5d4fdF1C81c63')
      } else {
        messageStore.addMessage('Please install MetaMask!')
      }
    }

    return {
      connectMetamask,
      buttonText
    }
  },
  async mounted() {
    const provider = await detectEthereumProvider()
    const messageStore = useMessageStore()
    const walletStore = useWalletStore()

    const chainId = await provider.request({ method: 'eth_chainId' })
    if (chainId !== '0x1bb') {
      messageStore.addMessage(
<<<<<<< HEAD
        'Not connected to obscuro chain ! Connect at <a href="https://testnet.obscu.ro/" target="_blank" rel="noopener noreferrer">https://testnet.obscu.ro/</a> '
=======
        'Not connected to Ten ! Connect at <a href="https://testnet.ten.xyz/" target="_blank" rel="noopener noreferrer">https://testnet.ten.xyz/</a> '
>>>>>>> 4aa910fb
      )
      return
    }

    await provider
      .request({ method: 'eth_accounts' })
      .then((accounts) => {
        if (accounts.length !== 0) {
          walletStore.setProvider(provider)
          walletStore.setAddress(accounts[0])
          messageStore.addMessage('Connected to wallet ! Account: ' + accounts[0])
          this.buttonText = 'Connected!'
          new Web3listener(walletStore.signer, '0xe03D05a56d35D7c87Ea0578A27C5d4fdF1C81c63')
        } else {
          messageStore.addMessage('No wallet connected...')
        }
      })
      .catch((error) => {
        console.error('Error checking MetaMask connection:', error)
      })
  }
}
</script>

<style scoped>
.metamask-icon {
  width: 24px; /* Set desired width */
  height: 24px; /* Set desired height */
  object-fit: cover; /* Ensure image content is not distorted */
  margin-right: 8px; /* Optional space between the icon and the text */
}
</style><|MERGE_RESOLUTION|>--- conflicted
+++ resolved
@@ -1,15 +1,8 @@
 <template>
-<<<<<<< HEAD
-  <button
-    class="bg-neutral-200 py-[5px] px-4 text-[14px] font-semibold rounded-md border-2 border-neutral-300"
-    @click="connectMetamask"
-  >
-=======
   <el-button @click="connectMetamask" size="large">
->>>>>>> 4aa910fb
     <img src="@/assets/icons/icon_metamask.png" alt="Connect with wallet" class="metamask-icon" />
     Connect Wallet
-  </button>
+  </el-button>
 </template>
 
 <script>
@@ -18,10 +11,7 @@
 import { useMessageStore } from '@/stores/messageStore'
 import { ref } from 'vue'
 import Web3listener from '@/lib/web3listener'
-<<<<<<< HEAD
-=======
 import { trackEvent } from '../lib/utils'
->>>>>>> 4aa910fb
 
 export default {
   name: 'MetaMaskConnectButton',
@@ -37,11 +27,7 @@
         const chainId = await provider.request({ method: 'eth_chainId' })
         if (chainId !== '0x1bb') {
           messageStore.addMessage(
-<<<<<<< HEAD
-            'Not connected to obscuro chain ! Connect at <a href="https://testnet.obscu.ro/" target="_blank" rel="noopener noreferrer">https://testnet.obscu.ro/</a> '
-=======
             'Not connected to Ten ! Connect at <a href="https://testnet.ten.xyz/" target="_blank" rel="noopener noreferrer">https://testnet.ten.xyz/</a> '
->>>>>>> 4aa910fb
           )
           return
         }
@@ -52,13 +38,10 @@
         // Set provider and address in the store
         walletStore.setProvider(provider)
         walletStore.setAddress(accounts[0])
-<<<<<<< HEAD
-=======
 
         trackEvent('connect_wallet', {
           value: accounts[0]
         })
->>>>>>> 4aa910fb
 
         messageStore.addMessage('Connected to wallet ! Account: ' + accounts[0])
         buttonText.value = 'Connected!'
@@ -82,11 +65,7 @@
     const chainId = await provider.request({ method: 'eth_chainId' })
     if (chainId !== '0x1bb') {
       messageStore.addMessage(
-<<<<<<< HEAD
-        'Not connected to obscuro chain ! Connect at <a href="https://testnet.obscu.ro/" target="_blank" rel="noopener noreferrer">https://testnet.obscu.ro/</a> '
-=======
         'Not connected to Ten ! Connect at <a href="https://testnet.ten.xyz/" target="_blank" rel="noopener noreferrer">https://testnet.ten.xyz/</a> '
->>>>>>> 4aa910fb
       )
       return
     }
