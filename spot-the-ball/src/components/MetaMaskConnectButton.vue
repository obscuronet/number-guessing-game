<template>
  <button
    class="bg-slate-700 text-white rounded-lg py-1 px-4 text-[14px] flex items-center gap-2"
    @click="connectMetamask"
  >
    <img class="metamask-icon" src="@/assets/icons/icon_metamask.png" alt="MetaMask Fox" />
    {{ buttonText }}
  </button>
</template>

<script>
import detectEthereumProvider from '@metamask/detect-provider'
import { useWalletStore } from '@/stores/walletStore'
import { useMessageStore } from '@/stores/messageStore'
import { ref } from 'vue'
import Web3listener from '@/lib/web3listener'
import Web3Service from '@/lib/web3service'
import { trackEvent } from '../lib/utils'
import Common from '../lib/common'
import { useGameStore } from '../stores/gameStore'

export default {
  name: 'MetaMaskConnectButton',

  setup() {
    const walletStore = useWalletStore()
    const messageStore = useMessageStore()
    const gameStore = useGameStore()
    const buttonText = ref('Connect with MetaMask')

    async function connectMetamask() {
      const provider = await detectEthereumProvider()

      if (provider) {
        const chainId = await provider.request({ method: 'eth_chainId' })
        if (chainId !== '0x1bb') {
<<<<<<< HEAD
          gameStore.isUserConnected = false
=======
          messageStore.addMessage(
            'Not connected to Ten ! Connect at <a href="https://testnet.ten.xyz/" target="_blank" rel="noopener noreferrer">https://testnet.ten.xyz/</a> '
          )
          buttonText.value = 'Wrong Network, Switch to Ten'
>>>>>>> d7abf0f6
          return
        }

        gameStore.isUserConnected = true

        // Request account access if needed
        const accounts = await provider.request({ method: 'eth_requestAccounts' })

        // Set provider and address in the store
        walletStore.setProvider(provider)
        walletStore.setAddress(accounts[0])

        trackEvent('connect_wallet', {
          value: accounts[0]
        })

        messageStore.addMessage('Connected to wallet ! Account: ' + accounts[0])
        buttonText.value = 'Connected!'

        new Web3Service(walletStore.signer, Common.CONTRACT_ADDRESS)
        new Web3listener(walletStore.signer, Common.CONTRACT_ADDRESS)

        await gameStore.getHistory()
        await gameStore.getGame()
      } else {
        messageStore.addMessage('Please install MetaMask!')
      }
    }

    return {
      connectMetamask,
      buttonText
    }
  },
  async mounted() {
    const provider = await detectEthereumProvider()
    const messageStore = useMessageStore()
    const walletStore = useWalletStore()
    const gameStore = useGameStore()

    const chainId = await provider.request({ method: 'eth_chainId' })
    if (chainId !== '0x1bb') {
<<<<<<< HEAD
      gameStore.isUserConnected = false
=======
      messageStore.addMessage(
        'Not connected to Ten ! Connect at <a href="https://testnet.ten.xyz/" target="_blank" rel="noopener noreferrer">https://testnet.ten.xyz/</a> '
      )
      buttonText.value = 'Wrong Network, Switch to Ten'
>>>>>>> d7abf0f6
      return
    }

    gameStore.isUserConnected = true

    await provider
      .request({ method: 'eth_accounts' })
      .then((accounts) => {
        if (accounts.length !== 0) {
          walletStore.setProvider(provider)
          walletStore.setAddress(accounts[0])
          messageStore.addMessage('Connected to wallet ! Account: ' + accounts[0])
          this.buttonText = 'Connected!'
          new Web3Service(walletStore.signer, Common.CONTRACT_ADDRESS)
          new Web3listener(walletStore.signer, Common.CONTRACT_ADDRESS)
        } else {
          messageStore.addMessage('No wallet connected...')
        }
      })
      .catch((error) => {
        console.error('Error checking MetaMask connection:', error)
      })

    await gameStore.getHistory()
    await gameStore.getGame()
  }
}
</script>

<style scoped>
.metamask-icon {
  width: 24px; /* Set desired width */
  height: 24px; /* Set desired height */
  object-fit: cover; /* Ensure image content is not distorted */
}
</style><|MERGE_RESOLUTION|>--- conflicted
+++ resolved
@@ -34,14 +34,11 @@
       if (provider) {
         const chainId = await provider.request({ method: 'eth_chainId' })
         if (chainId !== '0x1bb') {
-<<<<<<< HEAD
           gameStore.isUserConnected = false
-=======
           messageStore.addMessage(
             'Not connected to Ten ! Connect at <a href="https://testnet.ten.xyz/" target="_blank" rel="noopener noreferrer">https://testnet.ten.xyz/</a> '
           )
           buttonText.value = 'Wrong Network, Switch to Ten'
->>>>>>> d7abf0f6
           return
         }
 
@@ -84,14 +81,11 @@
 
     const chainId = await provider.request({ method: 'eth_chainId' })
     if (chainId !== '0x1bb') {
-<<<<<<< HEAD
       gameStore.isUserConnected = false
-=======
       messageStore.addMessage(
         'Not connected to Ten ! Connect at <a href="https://testnet.ten.xyz/" target="_blank" rel="noopener noreferrer">https://testnet.ten.xyz/</a> '
       )
       buttonText.value = 'Wrong Network, Switch to Ten'
->>>>>>> d7abf0f6
       return
     }
 
