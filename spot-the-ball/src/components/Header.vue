--- conflicted
+++ resolved
@@ -36,14 +36,11 @@
 const prizePool = ref('')
 const timeLeft = ref()
 const gameActive = ref(false)
-<<<<<<< HEAD
 const activeIndex = ref('1')
 const handleSelect = (key: string, keyPath: string[]) => {
   console.log(key, keyPath)
 }
-=======
 const isUserConnected = ref(gameStore.isUserConnected)
->>>>>>> 12168da7
 
 const showPreviousMoves = (event: Event) => {
   gameStore.showPreviousMoves = (event.target as HTMLInputElement).checked
