<template>
  <el-menu
    :default-active="activeIndex"
    class="el-menu-demo"
    mode="horizontal"
    :ellipsis="false"
    @select="handleSelect"
  >
    <el-menu-item index="0">
      <span> Welcome to Spot the Ball </span>
    </el-menu-item>
    <div class="flex-grow" />
    <el-menu-item index="1">Processing Center</el-menu-item>
    <el-sub-menu index="2">
      <template #title>Workspace</template>
      <el-menu-item index="2-1">item one</el-menu-item>
      <el-menu-item index="2-2">item two</el-menu-item>
      <el-menu-item index="2-3">item three</el-menu-item>
      <el-sub-menu index="2-4">
        <template #title>item four</template>
        <el-menu-item index="2-4-1">item one</el-menu-item>
        <el-menu-item index="2-4-2">item two</el-menu-item>
        <el-menu-item index="2-4-3">item three</el-menu-item>
      </el-sub-menu>
    </el-sub-menu>
  </el-menu>
</template>

<script lang="ts" setup>
import { ref, watchEffect } from 'vue'
import { formatEther } from 'ethers/lib/utils'
import MetaMaskConnectButton from './MetaMaskConnectButton.vue'
import { useGameStore } from '../stores/gameStore'

const gameStore = useGameStore()
const prizePool = ref('')
const timeLeft = ref()
const gameActive = ref(false)
const activeIndex = ref('1')
const handleSelect = (key: string, keyPath: string[]) => {
  console.log(key, keyPath)
}

const showPreviousMoves = (event: Event) => {
  gameStore.showPreviousMoves = (event.target as HTMLInputElement).checked
}

watchEffect(() => {
  prizePool.value = formatEther(gameStore.game?.[3] || 0)
  timeLeft.value = gameStore.timeLeft
  gameActive.value = gameStore.isGameActive
})
</script>

<<<<<<< HEAD
<style>
.flex-grow {
  flex-grow: 1;
}
</style>
=======
<template>
  <div class="wrapper">
    <div class="py-8 flex items-start justify-between">
      <div class="flex justify-between gap-4">
        <div
          class="w-fit px-4 py-2 thick-shadow bg-white border-2 border-black text-sm border-r-8 border-b-8"
        >
          Welcome to Spot the Ball
        </div>
        <MetaMaskConnectButton />
      </div>
      <div class="flex flex-col gap-4">
        <div
          class="w-fit grid grid-cols-2 gap-4 border-2 border-black p-4 text-sm border-r-8 border-b-8"
        >
          <p>Total Pool:</p>
          <p>{{ prizePool }} ETH</p>
          <p>Time Remaining:</p>
          <p>{{ timeLeft }}</p>
        </div>

        <div class="flex items-center gap-2 text-sm">
          <input
            type="checkbox"
            @change="showPreviousMoves"
            :disabled="!gameActive"
            :class="{ 'cursor-not-allowed': !gameActive }"
          />
          <label>Previous moves</label>
        </div>
      </div>
    </div>
  </div>
</template>
>>>>>>> d1a841e6
<|MERGE_RESOLUTION|>--- conflicted
+++ resolved
@@ -52,14 +52,7 @@
 })
 </script>
 
-<<<<<<< HEAD
-<style>
-.flex-grow {
-  flex-grow: 1;
-}
-</style>
-=======
-<template>
+<!-- <template>
   <div class="wrapper">
     <div class="py-8 flex items-start justify-between">
       <div class="flex justify-between gap-4">
@@ -92,5 +85,4 @@
       </div>
     </div>
   </div>
-</template>
->>>>>>> d1a841e6
+</template> -->